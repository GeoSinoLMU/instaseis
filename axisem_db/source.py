#!/usr/bin/env python
# -*- coding: utf-8 -*-
"""
Source and Receiver classes used for the AxiSEM DB Python interface.

:copyright:
    Lion Krischer (krischer@geophysik.uni-muenchen.de), 2014
    Martin van Driel (Martin@vanDriel.de), 2014
:license:
    GNU General Public License, Version 3
    (http://www.gnu.org/copyleft/gpl.html)
"""
from __future__ import absolute_import

import collections
import functools
import numpy as np
import obspy
import obspy.xseed
import os
from scipy import interp

EARTH_RADIUS = 6371.0 * 1000.0


class ReceiverParseError(Exception):
    pass


def _purge_duplicates(f):
    """
    Simple decorator removing duplicates in the returned list. Preserves the
    order and will remove duplicates occuring later in the list.
    """
    @functools.wraps(f)
    def wrapper(*args, **kwds):
        ret_val = f(*args, **kwds)
        new_list = []
        for item in ret_val:
            if item in new_list:
                continue
            new_list.append(item)
        return new_list
    return wrapper


class SourceOrReceiver(object):
    def __init__(self, latitude, longitude, depth_in_m):
        self.latitude = latitude
        self.longitude = longitude
        self.depth_in_m = depth_in_m

    def __eq__(self, other):
        if type(self) != type(other):
            return False
        return self.__dict__ == other.__dict__

    def __ne__(self, other):
        return not self.__eq__(other)

    @property
    def colatitude(self):
        return 90.0 - self.latitude

    @property
    def radius_in_m(self):
        return EARTH_RADIUS - self.depth_in_m

    @property
    def x(self):
        return np.cos(np.deg2rad(self.latitude)) * \
            np.cos(np.deg2rad(self.longitude)) * self.radius_in_m / 1000.0

    @property
    def y(self):
        return np.cos(np.deg2rad(self.latitude)) * \
            np.sin(np.deg2rad(self.longitude)) * self.radius_in_m / 1000.0

    @property
    def z(self):
        return np.sin(np.deg2rad(self.latitude)) * self.radius_in_m / 1000.0


class Source(SourceOrReceiver):
    """
    A class to handle a seimic moment tensor source including a source time
    function.
    """
    def __init__(self, latitude, longitude, depth_in_m, m_rr, m_tt, m_pp, m_rt,
                 m_rp, m_tp, time_shift=None, sliprate=None, dt=None):
        """
        Parameters:
        latitude    -- latitude of the source in degree
        longitude   -- longitude of the source in degree
        depth_in_m  -- source depth in m
        m_rr, m_tt, m_pp, m_rt, m_rp, m_tp
                    -- moment tensor components in r, theta, phi in Nm
        time_shift  -- correction of the origin time in seconds. only useful in
                       the context of finite sources
        sliprate    -- normalized source time function (sliprate)
        dt          -- sampling of the source time function
        """
        super(Source, self).__init__(latitude, longitude, depth_in_m)
        self.m_rr = m_rr
        self.m_tt = m_tt
        self.m_pp = m_pp
        self.m_rt = m_rt
        self.m_rp = m_rp
        self.m_tp = m_tp
        self.time_shift = time_shift

        if sliprate is not None:
            self.sliprate = np.array(sliprate)
        else:
            self.sliprate = None

        self.dt = dt

    @classmethod
    def from_CMTSOLUTION_file(self, filename):
        """
        Initialize a source object from a CMTSOLUTION file.

        parameter:
        filename -- path to the CMTSOLUTION file
        """
        f = open(filename, 'r')
        f.readline()
        f.readline()
        time_shift = float(f.readline().split()[2])
        f.readline()
        latitude = float(f.readline().split()[1])
        longitude = float(f.readline().split()[1])
        depth_in_m = float(f.readline().split()[1]) * 1e3

        m_rr = float(f.readline().split()[1]) / 1e7
        m_tt = float(f.readline().split()[1]) / 1e7
        m_pp = float(f.readline().split()[1]) / 1e7
        m_rt = float(f.readline().split()[1]) / 1e7
        m_rp = float(f.readline().split()[1]) / 1e7
        m_tp = float(f.readline().split()[1]) / 1e7

        f.close()
        return self(latitude, longitude, depth_in_m, m_rr, m_tt, m_pp, m_rt,
                    m_rp, m_tp, time_shift)

    @classmethod
    def from_strike_dip_rake(self, latitude, longitude, depth_in_m, strike,
                             dip, rake, M0, time_shift=None, sliprate=None,
                             dt=None):
        """
        Initialize a source object from a shear source parameterized by strike,
        dip and rake.

        parameter:
        latitude    -- latitude of the source in degree
        longitude   -- longitude of the source in degree
        depth_in_m  -- source depth in m
        strike      -- strike of the fault in degree
        dip         -- dip of the fault in degree
        rake        -- rake of the fault in degree
        M0          -- scalar moment
        time_shift  -- correction of the origin time in seconds. only useful in
                       the context of finite sources
        sliprate    -- normalized source time function (sliprate)
        dt          -- sampling of the source time function
        """
        # formulas in Udias (17.24) are in geographic system North, East,
        # Down, which # transforms to the geocentric as:
        # Mtt =  Mxx, Mpp = Myy, Mrr =  Mzz
        # Mrp = -Myz, Mrt = Mxz, Mtp = -Mxy
        # voigt in tpr: Mtt Mpp Mrr Mrp Mrt Mtp

        phi = np.deg2rad(strike)
        delta = np.deg2rad(dip)
        lambd = np.deg2rad(rake)

        m_tt = (- np.sin(delta) * np.cos(lambd) * np.sin(2. * phi)
                - np.sin(2. * delta) * np.sin(phi)**2. * np.sin(lambd)) * M0

        m_pp = (np.sin(delta) * np.cos(lambd) * np.sin(2. * phi)
                - np.sin(2. * delta) * np.cos(phi)**2. * np.sin(lambd)) * M0

        m_rr = (np.sin(2. * delta) * np.sin(lambd)) * M0

        m_rp = (- np.cos(phi) * np.sin(lambd) * np.cos(2. * delta)
                + np.cos(delta) * np.cos(lambd) * np.sin(phi)) * M0

        m_rt = (- np.sin(lambd) * np.sin(phi) * np.cos(2. * delta)
                - np.cos(delta) * np.cos(lambd) * np.cos(phi)) * M0

        m_tp = (- np.sin(delta) * np.cos(lambd) * np.cos(2. * phi)
                - np.sin(2. * delta) * np.sin(2. * phi) * np.sin(lambd) / 2.) \
            * M0

        return self(latitude, longitude, depth_in_m, m_rr, m_tt, m_pp, m_rt,
                    m_rp, m_tp, time_shift, sliprate, dt)

    @property
    def tensor(self):
        """
        List of moment tensor components in r, theta, phi coordinates:
        [m_rr, m_tt, m_pp, m_rt, m_rp, m_tp]
        """
        return np.array([self.m_rr, self.m_tt, self.m_pp, self.m_rt, self.m_rp,
                         self.m_tp])

    @property
    def tensor_voigt(self):
        """
        List of moment tensor components in theta, phi, r coordinates in Voigt
        notation:
        [m_tt, m_pp, m_rr, m_rp, m_rt, m_tp]
        """
        return np.array([self.m_tt, self.m_pp, self.m_rr, self.m_rp, self.m_rt,
                         self.m_tp])

    def set_sliprate(self, sliprate, dt, normalize=True):
        """
        Add a source time function (sliprate) to a initialized source object.

        Parameters:
        sliprate    -- (normalized) sliprate
        dt          -- sampling of the sliprate
        normalize   -- if sliprate is not normalized, set this to true to
                       normalize it using trapezoidal rule style integration
        """
        self.sliprate = np.array(sliprate)
        if normalize:
            self.sliprate /= np.trapz(sliprate, dx=dt)
        self.dt = dt

    def resample_sliprate(self, dt, nsamp):
        """
        For convolution, the sliprate is needed at the sampling of the fields
        in the database. This function resamples the sliprate using linear
        interpolation.

        Parameters:
        dt      -- desired sampling
        nsamp   -- desired number of samples
        """
        t_new = np.linspace(0, nsamp * dt, nsamp, endpoint=False)
        t_old = np.linspace(0, self.dt * len(self.sliprate),
                            len(self.sliprate), endpoint=False)

        self.sliprate = interp(t_new, t_old, self.sliprate)
        self.dt = dt

    def __str__(self):
        return_str = 'AxiSEM Database Source:\n'
        return_str += 'longitude : %6.1f s\n' % (self.longitude)
        return_str += 'latitude  : %6.1f s\n' % (self.latitude)
        return_str += 'Mrr       : %10.2e Nm\n' % (self.m_rr)
        return_str += 'Mtt       : %10.2e Nm\n' % (self.m_tt)
        return_str += 'Mpp       : %10.2e Nm\n' % (self.m_pp)
        return_str += 'Mrt       : %10.2e Nm\n' % (self.m_rt)
        return_str += 'Mrp       : %10.2e Nm\n' % (self.m_rp)
        return_str += 'Mtp       : %10.2e Nm\n' % (self.m_tp)

        return return_str


class Receiver(SourceOrReceiver):
    """
    Class dealing with seismic receivers.
    """
    def __init__(self, latitude, longitude, network=None, station=None):
        """
<<<<<<< HEAD
        latitude -- latitude of the source in degree
        longitude -- longitude of the source in degree
        network -- network id
        station -- station id
        """
        super(Receiver, self).__init__(latitude, longitude, depth_in_m=0.0)
        self.network = network or ""
        self.station = station or ""

    @staticmethod
    @_purge_duplicates
    def parse(filename_or_obj, network_code=None):
        """
        Attempts to parse anything to a list of Receiver objects. Always
        returns a list, even if it only contains a single element. It is
        meant as a single entry point for receiver information from any source.

        Supports StationXML, the custom STATIONS fileformat, SAC files,
        SEED files, and a number of ObsPy objects. This method can
        furthermore work with anything ObsPy can deal with (filename, URL,
        memory files, ...).

        :param filename_or_obj: Filename/URL/Python object
        :param network_code: Network code needed to parse ObsPy station
            objects. Likely only needed for the recursive part of this method.
        :return: List of :class:`~axisem_db.source.Receiver` objects.
        """
        receivers = []

        # STATIONS file.
        if isinstance(filename_or_obj, basestring) and \
                os.path.exists(filename_or_obj):
            try:
                return Receiver._parse_stations_file(filename_or_obj)
            except:
                pass
        # ObsPy inventory.
        elif isinstance(filename_or_obj, obspy.station.Inventory):
            for network in filename_or_obj:
                receivers.extend(Receiver.parse(network))
            return receivers
        # ObsPy network.
        elif isinstance(filename_or_obj, obspy.station.Network):
            for station in filename_or_obj:
                receivers.extend(Receiver.parse(
                    station, network_code=filename_or_obj.code))
            return receivers
        # ObsPy station.
        elif isinstance(filename_or_obj, obspy.station.Station):
            if network_code is None:
                raise ReceiverParseError("network_code must be given.")
            # If there are no channels, use the station coordinates.
            if not filename_or_obj.channels:
                return [Receiver(
                    latitude=filename_or_obj.latitude,
                    longitude=filename_or_obj.longitude,
                    network=network_code, station=filename_or_obj.code)]
            # Otherwise use the channel information. Raise an error if the
            # coordinates are not identical for each channel. Only parse
            # latitude and longitude, as the DB currently cannot deal with
            # varying receiver heights.
            else:
                coords = set((_i.latitude, _i.longitude) for _i in
                             filename_or_obj.channels)
                if len(coords) != 1:
                    raise ReceiverParseError(
                        "The coordinates of the channels of station '%s.%s' "
                        "are not identical." % (network_code,
                                                filename_or_obj.code))
                coords = coords.pop()
                return [Receiver(latitude=coords[0], longitude=coords[1],
                                 network=network_code,
                                 station=filename_or_obj.code)]
        # ObsPy Stream (SAC files contain coordinates).
        elif isinstance(filename_or_obj, obspy.Stream):
            for tr in filename_or_obj:
                receivers.extend(Receiver.parse(tr))
            return receivers
        elif isinstance(filename_or_obj, obspy.Trace):
            if not hasattr(filename_or_obj.stats, "sac"):
                raise ReceiverParseError("ObsPy Trace must have an sac "
                                         "attribute.")
            coords = (filename_or_obj.stats.sac.stla,
                      filename_or_obj.stats.sac.stlo)
            if -12345.0 in coords:
                raise ReceiverParseError(
                    "SAC file does not contain coordinates for channel '%s'" %
                    filename_or_obj.id)
            return [Receiver(latitude=coords[0], longitude=coords[1],
                             network=filename_or_obj.stats.network,
                             station=filename_or_obj.stats.station)]
        elif isinstance(filename_or_obj, obspy.xseed.Parser):
            inv = filename_or_obj.getInventory()
            stations = collections.defaultdict(list)
            for chan in inv["channels"]:
                stat = tuple(chan["channel_id"].split(".")[:2])
                stations[stat].append((chan["latitude"], chan["longitude"]))
            receivers = []
            for key, value in stations.items():
                if len(set(value)) != 1:
                    raise ReceiverParseError(
                        "The coordinates of the channels of station '%s.%s' "
                        "are not identical" % key)
                receivers.append(Receiver(latitude=value[0][0],
                                          longitude=value[0][1],
                                          network=key[0],
                                          station=key[1]))
            return receivers

        # Check if its anything ObsPy can read and recurse.
        try:
            return Receiver.parse(obspy.read_inventory(filename_or_obj))
        except ReceiverParseError as e:
            raise e
        except:
            pass
        # Many StationXML files do not conform to the standard, thus the
        # ObsPy format detection fails. Catch those here.
        try:
            return Receiver.parse(obspy.read_inventory(filename_or_obj,
                                                       format="stationxml"))
        except ReceiverParseError as e:
            raise e
        except:
            pass

        # SAC files contain station coordinates.
        try:
            return Receiver.parse(obspy.read(filename_or_obj))
        except ReceiverParseError as e:
            raise e
        except:
            pass

        # Last but not least try to parse it as a SEED file.
        try:
            return Receiver.parse(obspy.xseed.Parser(filename_or_obj))
        except ReceiverParseError as e:
            raise e
        except:
            pass

        raise ValueError("'%s' could not be parsed." % repr(filename_or_obj))

    @staticmethod
    def _parse_stations_file(filename):
        """
        Parses a custom STATIONS file format to a list of Receiver objects.

        :param filename: Filename
        :return: List of :class:`~axisem_db.source.Receiver` objects.
        """
        with open(filename, 'rt') as f:
            receivers = []

            for line in f:
                station, network, lat, lon, _, _ = line.split()
                lat = float(lat)
                lon = float(lon)
                receivers.append(Receiver(lat, lon, network, station))

        return receivers
=======
        latitude    -- latitude of the source in degree
        longitude   -- longitude of the source in degree
        name        -- receiver name
        network     -- network name
        """
        super(Receiver, self).__init__(latitude, longitude, depth_in_m=0.0)
        self.name = name
        self.network = network

    def __str__(self):
        return_str = 'AxiSEM Database Receiver:\n'
        return_str += 'longitude : %6.1f s\n' % (self.longitude)
        return_str += 'latitude  : %6.1f s\n' % (self.latitude)
        return_str += 'name      : %s\n' % (self.name)
        return_str += 'network   : %s\n' % (self.network)

        return return_str
>>>>>>> 94b590a0
<|MERGE_RESOLUTION|>--- conflicted
+++ resolved
@@ -267,7 +267,6 @@
     """
     def __init__(self, latitude, longitude, network=None, station=None):
         """
-<<<<<<< HEAD
         latitude -- latitude of the source in degree
         longitude -- longitude of the source in degree
         network -- network id
@@ -276,6 +275,15 @@
         super(Receiver, self).__init__(latitude, longitude, depth_in_m=0.0)
         self.network = network or ""
         self.station = station or ""
+
+    def __str__(self):
+        return_str = 'AxiSEM Database Receiver:\n'
+        return_str += 'longitude : %6.1f s\n' % (self.longitude)
+        return_str += 'latitude  : %6.1f s\n' % (self.latitude)
+        return_str += 'name      : %s\n' % (self.name)
+        return_str += 'network   : %s\n' % (self.network)
+
+        return return_str
 
     @staticmethod
     @_purge_duplicates
@@ -429,23 +437,4 @@
                 lon = float(lon)
                 receivers.append(Receiver(lat, lon, network, station))
 
-        return receivers
-=======
-        latitude    -- latitude of the source in degree
-        longitude   -- longitude of the source in degree
-        name        -- receiver name
-        network     -- network name
-        """
-        super(Receiver, self).__init__(latitude, longitude, depth_in_m=0.0)
-        self.name = name
-        self.network = network
-
-    def __str__(self):
-        return_str = 'AxiSEM Database Receiver:\n'
-        return_str += 'longitude : %6.1f s\n' % (self.longitude)
-        return_str += 'latitude  : %6.1f s\n' % (self.latitude)
-        return_str += 'name      : %s\n' % (self.name)
-        return_str += 'network   : %s\n' % (self.network)
-
-        return return_str
->>>>>>> 94b590a0
+        return receivers